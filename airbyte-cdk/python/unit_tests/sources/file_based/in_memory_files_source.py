#
# Copyright (c) 2023 Airbyte, Inc., all rights reserved.
#

import csv
import io
import tempfile
from datetime import datetime
from io import IOBase
from typing import Any, Iterable, List, Mapping, Optional

import pandas as pd
import pyarrow as pa
import pyarrow.parquet as pq
from airbyte_cdk.models import ConfiguredAirbyteCatalog
from airbyte_cdk.sources.file_based.config.abstract_file_based_spec import AbstractFileBasedSpec
from airbyte_cdk.sources.file_based.default_file_based_availability_strategy import DefaultFileBasedAvailabilityStrategy
from airbyte_cdk.sources.file_based.discovery_policy import AbstractDiscoveryPolicy, DefaultDiscoveryPolicy
<<<<<<< HEAD
from airbyte_cdk.sources.file_based.file_based_source import FileBasedSource
=======
from airbyte_cdk.sources.file_based.file_based_source import DEFAULT_MAX_HISTORY_SIZE, FileBasedSource
>>>>>>> 0d185a2b
from airbyte_cdk.sources.file_based.file_based_stream_reader import AbstractFileBasedStreamReader
from airbyte_cdk.sources.file_based.file_types.file_type_parser import FileTypeParser
from airbyte_cdk.sources.file_based.remote_file import RemoteFile
from airbyte_cdk.sources.file_based.schema_validation_policies import DEFAULT_SCHEMA_VALIDATION_POLICIES, AbstractSchemaValidationPolicy
from airbyte_cdk.sources.streams.availability_strategy import AvailabilityStrategy
from pydantic import AnyUrl, Field


class InMemoryFilesSource(FileBasedSource):
    def __init__(
            self,
<<<<<<< HEAD
            files: Mapping[str, Any],
=======
            files: Mapping[str, Any] ,
>>>>>>> 0d185a2b
            file_type: str,
            availability_strategy: Optional[AvailabilityStrategy],
            discovery_policy: Optional[AbstractDiscoveryPolicy],
            validation_policies: Mapping[str, AbstractSchemaValidationPolicy],
            parsers: Mapping[str, FileTypeParser],
            stream_reader: Optional[AbstractFileBasedStreamReader],
            catalog: Optional[Mapping[str, Any]],
            file_write_options: Mapping[str, Any],
<<<<<<< HEAD
=======
            max_history_size: int,
>>>>>>> 0d185a2b
    ):
        stream_reader = stream_reader or InMemoryFilesStreamReader(files=files, file_type=file_type, file_write_options=file_write_options)
        availability_strategy = availability_strategy or DefaultFileBasedAvailabilityStrategy(stream_reader)
        super().__init__(
            stream_reader,
            catalog=ConfiguredAirbyteCatalog(streams=catalog["streams"]) if catalog else None,
            availability_strategy=availability_strategy,
<<<<<<< HEAD
=======
            spec_class=InMemorySpec,
>>>>>>> 0d185a2b
            discovery_policy=discovery_policy or DefaultDiscoveryPolicy(),
            parsers=parsers,
            validation_policies=validation_policies or DEFAULT_SCHEMA_VALIDATION_POLICIES,
            max_history_size=max_history_size or DEFAULT_MAX_HISTORY_SIZE
        )

        # Attributes required for test purposes
        self.files = files
        self.file_type = file_type


class InMemoryFilesStreamReader(AbstractFileBasedStreamReader):
    files: Mapping[str, Mapping[str, Any]]
    file_type: str
    file_write_options: Optional[Mapping[str, Any]]

    def get_matching_files(
            self,
            globs: List[str],
    ) -> Iterable[RemoteFile]:
        yield from AbstractFileBasedStreamReader.filter_files_by_globs([
            RemoteFile(uri=f, last_modified=datetime.strptime(data["last_modified"], "%Y-%m-%dT%H:%M:%S.%fZ"), file_type=self.file_type)
            for f, data in self.files.items()
        ], globs)

    def open_file(self, file: RemoteFile) -> IOBase:
        return io.StringIO(self._make_file_contents(file.uri))

    def _make_file_contents(self, file_name: str) -> str:
        if self.file_type == "csv":
            return self._make_csv_file_contents(file_name)
        else:
            raise NotImplementedError(f"No implementation for filename: {file_name}")

    def _make_csv_file_contents(self, file_name: str) -> str:
        fh = io.StringIO()
        if self.file_write_options:
            csv.register_dialect("in_memory_dialect", **self.file_write_options)
            writer = csv.writer(fh, dialect="in_memory_dialect")
            writer.writerows(self.files[file_name]["contents"])
            csv.unregister_dialect("in_memory_dialect")
        else:
            writer = csv.writer(fh)
            writer.writerows(self.files[file_name]["contents"])
        return fh.getvalue()


class InMemorySpec(AbstractFileBasedSpec):
    @classmethod
    def documentation_url(cls) -> AnyUrl:
        return AnyUrl(scheme="https", url="https://docs.airbyte.com/integrations/sources/in_memory_files")  # type: ignore

    start_date: Optional[str] = Field(
        title="Start Date",
        description="UTC date and time in the format 2017-01-25T00:00:00Z. Any file modified before this date will not be replicated.",
        examples=["2021-01-01T00:00:00Z"],
        format="date-time",
        pattern="^[0-9]{4}-[0-9]{2}-[0-9]{2}T[0-9]{2}:[0-9]{2}:[0-9]{2}Z$",
        order=1,
    )


class TemporaryParquetFilesStreamReader(InMemoryFilesStreamReader):
    """
    A file reader that writes RemoteFiles to a temporary file and then reads them back.
    """

    def open_file(self, file: RemoteFile) -> IOBase:
        return io.BytesIO(self._create_file(file.uri))

    def _create_file(self, file_name: str) -> bytes:
        contents = self.files[file_name]["contents"]
        schema = self.files[file_name].get("schema")

        df = pd.DataFrame(contents[1:], columns=contents[0])
        with tempfile.TemporaryFile() as fp:
            table = pa.Table.from_pandas(df, schema)
            pq.write_table(table, fp)

            fp.seek(0)
            return fp.read()<|MERGE_RESOLUTION|>--- conflicted
+++ resolved
@@ -16,11 +16,7 @@
 from airbyte_cdk.sources.file_based.config.abstract_file_based_spec import AbstractFileBasedSpec
 from airbyte_cdk.sources.file_based.default_file_based_availability_strategy import DefaultFileBasedAvailabilityStrategy
 from airbyte_cdk.sources.file_based.discovery_policy import AbstractDiscoveryPolicy, DefaultDiscoveryPolicy
-<<<<<<< HEAD
-from airbyte_cdk.sources.file_based.file_based_source import FileBasedSource
-=======
 from airbyte_cdk.sources.file_based.file_based_source import DEFAULT_MAX_HISTORY_SIZE, FileBasedSource
->>>>>>> 0d185a2b
 from airbyte_cdk.sources.file_based.file_based_stream_reader import AbstractFileBasedStreamReader
 from airbyte_cdk.sources.file_based.file_types.file_type_parser import FileTypeParser
 from airbyte_cdk.sources.file_based.remote_file import RemoteFile
@@ -32,11 +28,7 @@
 class InMemoryFilesSource(FileBasedSource):
     def __init__(
             self,
-<<<<<<< HEAD
-            files: Mapping[str, Any],
-=======
             files: Mapping[str, Any] ,
->>>>>>> 0d185a2b
             file_type: str,
             availability_strategy: Optional[AvailabilityStrategy],
             discovery_policy: Optional[AbstractDiscoveryPolicy],
@@ -45,10 +37,7 @@
             stream_reader: Optional[AbstractFileBasedStreamReader],
             catalog: Optional[Mapping[str, Any]],
             file_write_options: Mapping[str, Any],
-<<<<<<< HEAD
-=======
             max_history_size: int,
->>>>>>> 0d185a2b
     ):
         stream_reader = stream_reader or InMemoryFilesStreamReader(files=files, file_type=file_type, file_write_options=file_write_options)
         availability_strategy = availability_strategy or DefaultFileBasedAvailabilityStrategy(stream_reader)
@@ -56,10 +45,7 @@
             stream_reader,
             catalog=ConfiguredAirbyteCatalog(streams=catalog["streams"]) if catalog else None,
             availability_strategy=availability_strategy,
-<<<<<<< HEAD
-=======
             spec_class=InMemorySpec,
->>>>>>> 0d185a2b
             discovery_policy=discovery_policy or DefaultDiscoveryPolicy(),
             parsers=parsers,
             validation_policies=validation_policies or DEFAULT_SCHEMA_VALIDATION_POLICIES,
