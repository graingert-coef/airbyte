--- conflicted
+++ resolved
@@ -440,16 +440,12 @@
         "read": [
             {
                 "level": "WARN",
-<<<<<<< HEAD
-                "message": "Stopping sync in accordance with the configured validation policy. Records in file did not conform to the schema. stream=stream1 file=b.csv validation_policy=wait_for_discover n_skipped=0",
-            },
-            {
-                # FIXME using logging.logger return level WARNING and not WARN which does not align with the airbyte protocol
-                "level": "WARNING",
-                "message": "Could not cast the value to the expected type.: col2: value=this is text that will trigger validation policy,expected_type=integer",
-=======
-                "message": "Stopping sync in accordance with the configured validation policy. Records in file did not conform to the schema. stream=stream1 file=a.csv validation_policy=Wait for Discover n_skipped=0",
->>>>>>> 128808a7
+                "message": "Stopping sync in accordance with the configured validation policy. Records in file did not conform to the schema. stream=stream1 file=b.csv validation_policy=Wait for Discover n_skipped=0",
+            },
+            {
+                # FIXME using logging.logger return level WARNING and not WARN which does not align with the airbyte protocol
+                "level": "WARNING",
+                "message": "Could not cast the value to the expected type.: col2: value=this is text that will trigger validation policy,expected_type=integer",
             },
         ]
     })
@@ -500,11 +496,7 @@
         "read": [
             {
                 "level": "WARN",
-<<<<<<< HEAD
-                "message": "Stopping sync in accordance with the configured validation policy. Records in file did not conform to the schema. stream=stream1 file=a/a2.csv validation_policy=wait_for_discover n_skipped=0",
-=======
-                "message": "Stopping sync in accordance with the configured validation policy. Records in file did not conform to the schema. stream=stream1 file=a/a1.csv validation_policy=Wait for Discover n_skipped=0",
->>>>>>> 128808a7
+                "message": "Stopping sync in accordance with the configured validation policy. Records in file did not conform to the schema. stream=stream1 file=a/a2.csv validation_policy=Wait for Discover n_skipped=0",
             },
             {
                 "level": "WARN",
