--- conflicted
+++ resolved
@@ -39,14 +39,8 @@
             self._cursor_value = InterpolatedString.create(self.cursor_value, parameters=parameters)
         else:
             self._cursor_value = self.cursor_value
-<<<<<<< HEAD
-        self._stop_condition: Optional[InterpolatedBoolean] = None
-        if isinstance(self.stop_condition, str):
-            self._stop_condition = InterpolatedBoolean(condition=self.stop_condition, parameters=parameters)
-=======
         if isinstance(self.stop_condition, str):
             self.stop_condition = InterpolatedBoolean(condition=self.stop_condition, parameters=parameters)
->>>>>>> 7b514e0d
         else:
             self._stop_condition = self.stop_condition
 
@@ -54,11 +48,7 @@
     def initial_token(self) -> Optional[Any]:
         return None
 
-<<<<<<< HEAD
     def next_page_token(self, response: requests.Response, last_page_size: int, last_record: Optional[Record]) -> Optional[Any]:
-=======
-    def next_page_token(self, response: requests.Response, last_records: List[Record]) -> Optional[Any]:
->>>>>>> 7b514e0d
         decoded_response = self.decoder.decode(response)
 
         # The default way that link is presented in requests.Response is a string of various links (last, next, etc). This
@@ -66,35 +56,23 @@
         headers: Dict[str, Any] = dict(response.headers)
         headers["link"] = response.links
 
-<<<<<<< HEAD
-        if self._stop_condition:
-            should_stop = self._stop_condition.eval(self.config, response=decoded_response, headers=headers, last_record=last_record)
-            if should_stop:
-                return None
-        token = self._cursor_value.eval(config=self.config, last_record=last_record, response=decoded_response, headers=headers)
-=======
-        last_record = last_records[-1] if last_records else None
-
         if self._stop_condition:
             should_stop = self._stop_condition.eval(
                 self.config,
                 response=decoded_response,
                 headers=headers,
-                last_records=last_records,
                 last_record=last_record,
-                last_page_size=len(last_records),
+                last_page_size=last_page_size,
             )
             if should_stop:
                 return None
         token = self._cursor_value.eval(
             config=self.config,
-            last_records=last_records,
             response=decoded_response,
             headers=headers,
             last_record=last_record,
-            last_page_size=len(last_records),
+            last_page_size=last_page_size,
         )
->>>>>>> 7b514e0d
         return token if token else None
 
     def reset(self) -> None:
