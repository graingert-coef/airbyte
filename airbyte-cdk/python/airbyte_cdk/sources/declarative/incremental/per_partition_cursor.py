--- conflicted
+++ resolved
@@ -156,11 +156,7 @@
         self._cursor_per_partition = {}
         self._partition_serializer = PerPartitionKeySerializer()
 
-<<<<<<< HEAD
     def stream_slices(self, sync_mode: SyncMode) -> Iterable[PerPartitionStreamSlice]:
-=======
-    def stream_slices(self, sync_mode: SyncMode, _: StreamState) -> Iterable[PerPartitionStreamSlice]:
->>>>>>> 1a525beb
         """
         We knowingly avoid using stream_state as we want PerPartitionCursor to manage its own state.
         """
