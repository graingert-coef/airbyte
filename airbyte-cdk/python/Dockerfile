--- conflicted
+++ resolved
@@ -10,11 +10,7 @@
     && apk --no-cache add tzdata build-base
 
 # install airbyte-cdk
-<<<<<<< HEAD
-RUN pip install --prefix=/install airbyte-cdk==0.57.6
-=======
 RUN pip install --prefix=/install airbyte-cdk==0.57.7
->>>>>>> 4feef2e5
 
 # build a clean environment
 FROM base
@@ -36,9 +32,5 @@
 ENTRYPOINT ["python", "/airbyte/integration_code/main.py"]
 
 # needs to be the same as CDK
-<<<<<<< HEAD
-LABEL io.airbyte.version=0.57.6
-=======
 LABEL io.airbyte.version=0.57.7
->>>>>>> 4feef2e5
 LABEL io.airbyte.name=airbyte/source-declarative-manifest