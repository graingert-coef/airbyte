--- conflicted
+++ resolved
@@ -166,12 +166,9 @@
 
 | Version | Date       | Pull Request                                               | Subject                                                                                                                                                        |
 |:--------|:-----------|:-----------------------------------------------------------|:---------------------------------------------------------------------------------------------------------------------------------------------------------------|
-<<<<<<< HEAD
-=======
 | 0.16.0  | 2024-01-26 | [\#34573](https://github.com/airbytehq/airbyte/pull/34573) | Untangle Debezium harness dependencies.                                                                                                                                 |
 | 0.15.2  | 2024-01-25 | [\#34441](https://github.com/airbytehq/airbyte/pull/34441) | Improve airbyte-api build performance.                                                                                                                         |
 | 0.15.1  | 2024-01-25 | [\#34451](https://github.com/airbytehq/airbyte/pull/34451) | Async destinations: Better logging when we fail to parse an AirbyteMessage                                                                                     |
->>>>>>> 9222a2e8
 | 0.15.0  | 2024-01-23 | [\#34441](https://github.com/airbytehq/airbyte/pull/34441) | Removed connector registry and micronaut dependencies.                                                                                                         |
 | 0.14.2  | 2024-01-24 | [\#34458](https://github.com/airbytehq/airbyte/pull/34458) | Handle case-sensitivity in sentry error grouping                                                                                                               |
 | 0.14.1  | 2024-01-24 | [\#34468](https://github.com/airbytehq/airbyte/pull/34468) | Add wait for process to be done before ending sync in destination BaseTDTest                                                                                   |
