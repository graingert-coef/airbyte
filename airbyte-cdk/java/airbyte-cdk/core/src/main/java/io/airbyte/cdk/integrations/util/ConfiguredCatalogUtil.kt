--- conflicted
+++ resolved
@@ -1,9 +1,5 @@
 /*
-<<<<<<< HEAD
  * Copyright (c) 2023 Airbyte, Inc., all rights reserved.
-=======
- * Copyright (c) 2024 Airbyte, Inc., all rights reserved.
->>>>>>> 0c67a1e2
  */
 
 package io.airbyte.cdk.integrations.util
