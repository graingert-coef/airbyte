# Copyright (c) 2023 Airbyte, Inc., all rights reserved.

"""All exceptions used in the Airbyte Lib.

This design is modeled after structlog's exceptions, in that we bias towards auto-generated
property prints rather than sentence-like string concatenation.

E.g. Instead of this:
> Subprocess failed with exit code '1'

We do this:
> Subprocess failed. (exit_code=1)

The benefit of this approach is that we can easily support structured logging, and we can
easily add new properties to exceptions without having to update all the places where they
are raised. We can also support any arbitrary number of properties in exceptions, without spending
time on building sentence-like string constructions with optional inputs.


In addition, the following principles are applied for exception class design:

- All exceptions inherit from a common base class.
- All exceptions have a message attribute.
- The first line of the docstring is used as the default message.
- The default message can be overridden by explicitly setting the message attribute.
- Exceptions may optionally have a guidance attribute.
- Exceptions may optionally have a help_url attribute.
- Rendering is automatically handled by the base class.
- Any helpful context not defined by the exception class can be passed in the `context` dict arg.
- Within reason, avoid sending PII to the exception constructor.
- Exceptions are dataclasses, so they can be instantiated with keyword arguments.
- Use the 'from' syntax to chain exceptions when it is helpful to do so.
  E.g. `raise AirbyteConnectorNotFoundError(...) from FileNotFoundError(connector_path)`
- Any exception that adds a new property should also be decorated as `@dataclass`.
"""
from __future__ import annotations

from dataclasses import dataclass
from typing import Any


NEW_ISSUE_URL = "https://github.com/airbytehq/airbyte/issues/new/choose"
DOCS_URL = "https://docs.airbyte.io/"


# Base error class


@dataclass
class AirbyteError(Exception):
    """Base class for exceptions in Airbyte."""

    guidance: str | None = None
    help_url: str | None = None
    log_text: str | list[str] | None = None
    context: dict[str, Any] | None = None
    message: str | None = None

    def get_message(self) -> str:
        """Return the best description for the exception.

        We resolve the following in order:
        1. The message sent to the exception constructor (if provided).
        2. The first line of the class's docstring.
        """
        if self.message:
            return self.message

        return self.__doc__.split("\n")[0] if self.__doc__ else ""

    def __str__(self) -> str:
        special_properties = ["message", "guidance", "help_url", "log_text"]
        properties_str = ", ".join(
            f"{k}={v!r}"
            for k, v in self.__dict__.items()
            if k not in special_properties and not k.startswith("_") and v is not None
        )
        exception_str = f"{self.__class__.__name__}: {self.get_message()}."
        if properties_str:
            exception_str += f" ({properties_str})"

        if self.log_text:
            if isinstance(self.log_text, list):
                self.log_text = "\n".join(self.log_text)

            exception_str += f"\n\n Log output: {self.log_text}"

        if self.guidance:
            exception_str += f"\n\n Suggestion: {self.guidance}"

        if self.help_url:
            exception_str += f"\n\n More info: {self.help_url}"

        return exception_str

    def __repr__(self) -> str:
        class_name = self.__class__.__name__
        properties_str = ", ".join(
            f"{k}={v!r}" for k, v in self.__dict__.items() if not k.startswith("_")
        )
        return f"{class_name}({properties_str})"


# AirbyteLib Internal Errors (these are probably bugs)


@dataclass
class AirbyteLibInternalError(AirbyteError):
    """An internal error occurred in Airbyte Lib."""

    guidance = "Please consider reporting this error to the Airbyte team."
    help_url = NEW_ISSUE_URL


# AirbyteLib Input Errors (replaces ValueError for user input)


@dataclass
class AirbyteLibInputError(AirbyteError, ValueError):
    """The input provided to AirbyteLib did not match expected validation rules.

    This inherits from ValueError so that it can be used as a drop-in replacement for
    ValueError in the Airbyte Lib API.
    """

    # TODO: Consider adding a help_url that links to the auto-generated API reference.

    guidance = "Please check the provided value and try again."
    input_value: str | None = None


# AirbyteLib Cache Errors


class AirbyteLibCacheError(AirbyteError):
    """Error occurred while accessing the cache."""


@dataclass
class AirbyteLibCacheTableValidationError(AirbyteLibCacheError):
    """Cache table validation failed."""

    violation: str | None = None


@dataclass
class AirbyteConnectorConfigurationMissingError(AirbyteLibCacheError):
    """Connector is missing configuration."""

    connector_name: str | None = None


# Subprocess Errors


@dataclass
class AirbyteSubprocessError(AirbyteError):
    """Error when running subprocess."""

    run_args: list[str] | None = None


@dataclass
class AirbyteSubprocessFailedError(AirbyteSubprocessError):
    """Subprocess failed."""

    exit_code: int | None = None


# Connector Registry Errors


class AirbyteConnectorRegistryError(AirbyteError):
    """Error when accessing the connector registry."""


@dataclass
class AirbyteConnectorNotRegisteredError(AirbyteConnectorRegistryError):
    """Connector not found in registry."""

    connector_name: str | None = None
    guidance = "Please double check the connector name."


<<<<<<< HEAD
=======
@dataclass
class AirbyteConnectorNotPyPiPublishedError(AirbyteConnectorRegistryError):
    """Connector found, but not published to PyPI."""

    connector_name: str | None = None
    guidance = "This likely means that the connector is not ready for use with airbyte-lib."


>>>>>>> 9a67b7fa
# Connector Errors


@dataclass
class AirbyteConnectorError(AirbyteError):
    """Error when running the connector."""

    connector_name: str | None = None


class AirbyteConnectorExecutableNotFoundError(AirbyteConnectorError):
    """Connector executable not found."""


class AirbyteConnectorInstallationError(AirbyteConnectorError):
    """Error when installing the connector."""


class AirbyteConnectorReadError(AirbyteConnectorError):
    """Error when reading from the connector."""


class AirbyteNoDataFromConnectorError(AirbyteConnectorError):
    """No data was provided from the connector."""


class AirbyteConnectorMissingCatalogError(AirbyteConnectorError):
    """Connector did not return a catalog."""


class AirbyteConnectorMissingSpecError(AirbyteConnectorError):
    """Connector did not return a spec."""


class AirbyteConnectorCheckFailedError(AirbyteConnectorError):
    """Connector did not return a spec."""


@dataclass
class AirbyteConnectorFailedError(AirbyteConnectorError):
    """Connector failed."""

    exit_code: int | None = None


@dataclass
class AirbyteStreamNotFoundError(AirbyteConnectorError):
    """Connector stream not found."""

    stream_name: str | None = None
    available_streams: list[str] | None = None<|MERGE_RESOLUTION|>--- conflicted
+++ resolved
@@ -182,8 +182,6 @@
     guidance = "Please double check the connector name."
 
 
-<<<<<<< HEAD
-=======
 @dataclass
 class AirbyteConnectorNotPyPiPublishedError(AirbyteConnectorRegistryError):
     """Connector found, but not published to PyPI."""
@@ -192,7 +190,6 @@
     guidance = "This likely means that the connector is not ready for use with airbyte-lib."
 
 
->>>>>>> 9a67b7fa
 # Connector Errors
 
 
