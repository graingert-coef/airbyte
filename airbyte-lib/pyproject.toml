--- conflicted
+++ resolved
@@ -40,15 +40,6 @@
 docker = "^7.0.0"
 pytest-docker = "^2.0.1"
 
-<<<<<<< HEAD
-
-[tool.poetry.group.docs.dependencies]
-pdoc = "^14.3.0"
-
-[build-system]
-requires = ["poetry-core"]
-build-backend = "poetry.core.masonry.api"
-=======
 [tool.pytest.ini_options]
 # addopts = "--mypy"  # DEBUG: This blocks test discovery and execution, so I'm disabling it for now
 
@@ -105,7 +96,6 @@
 line-ending = "auto"
 preview = false
 docstring-code-format = true
->>>>>>> eab20246
 
 [tool.mypy]
 # Platform configuration
@@ -148,17 +138,9 @@
 show_error_codes = true
 exclude = ["docs", "test", "tests"]
 
-<<<<<<< HEAD
-[tool.pytest.ini_options]
-addopts = "--mypy"
-
-[tool.poetry.scripts]
-build-docs = "build-docs.sh"
-=======
 [[tool.mypy.overrides]]
 module = [
     "airbyte_protocol",
     "airbyte_protocol.models"
 ]
-ignore_missing_imports = true  # No stubs yet (😢)
->>>>>>> eab20246
+ignore_missing_imports = true  # No stubs yet (😢)