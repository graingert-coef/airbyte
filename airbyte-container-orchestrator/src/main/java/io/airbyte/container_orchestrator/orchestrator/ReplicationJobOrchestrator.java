--- conflicted
+++ resolved
@@ -24,11 +24,8 @@
 import io.airbyte.config.ReplicationOutput;
 import io.airbyte.config.StandardSyncInput;
 import io.airbyte.featureflag.FeatureFlagClient;
-<<<<<<< HEAD
+import io.airbyte.featureflag.FieldSelectionEnabled;
 import io.airbyte.featureflag.PerfBackgroundJsonValidation;
-=======
-import io.airbyte.featureflag.FieldSelectionEnabled;
->>>>>>> 83d26d24
 import io.airbyte.featureflag.Workspace;
 import io.airbyte.metrics.lib.ApmTraceUtils;
 import io.airbyte.metrics.lib.MetricClientFactory;
@@ -77,14 +74,14 @@
   private final DestinationApi destinationApi;
 
   public ReplicationJobOrchestrator(final Configs configs,
-                                    final ProcessFactory processFactory,
-                                    final FeatureFlags featureFlags,
-                                    final FeatureFlagClient featureFlagClient,
-                                    final AirbyteMessageSerDeProvider serDeProvider,
-                                    final AirbyteProtocolVersionedMigratorFactory migratorFactory,
-                                    final JobRunConfig jobRunConfig,
-                                    final SourceApi sourceApi,
-                                    final DestinationApi destinationApi) {
+      final ProcessFactory processFactory,
+      final FeatureFlags featureFlags,
+      final FeatureFlagClient featureFlagClient,
+      final AirbyteMessageSerDeProvider serDeProvider,
+      final AirbyteProtocolVersionedMigratorFactory migratorFactory,
+      final JobRunConfig jobRunConfig,
+      final SourceApi sourceApi,
+      final DestinationApi destinationApi) {
     this.configs = configs;
     this.processFactory = processFactory;
     this.featureFlags = featureFlags;
@@ -189,12 +186,8 @@
                 PerfBackgroundJsonValidation.INSTANCE, new Workspace(syncInput.getWorkspaceId()))),
         metricReporter,
         new ConnectorConfigUpdater(sourceApi, destinationApi),
-<<<<<<< HEAD
         featureFlagClient,
-        FeatureFlagHelper.isFieldSelectionEnabledForWorkspace(featureFlags, syncInput.getWorkspaceId()));
-=======
         fieldSelectionEnabled);
->>>>>>> 83d26d24
 
     log.info("Running replication worker...");
     final var jobRoot = TemporalUtils.getJobRoot(configs.getWorkspaceRoot(),
@@ -206,11 +199,11 @@
   }
 
   private AirbyteStreamFactory getStreamFactory(final Version protocolVersion,
-                                                final ConfiguredAirbyteCatalog configuredAirbyteCatalog,
-                                                final MdcScope.Builder mdcScope) {
+      final ConfiguredAirbyteCatalog configuredAirbyteCatalog,
+      final MdcScope.Builder mdcScope) {
     return protocolVersion != null
         ? new VersionedAirbyteStreamFactory<>(serDeProvider, migratorFactory, protocolVersion, Optional.of(configuredAirbyteCatalog), mdcScope,
-            Optional.of(RuntimeException.class))
+        Optional.of(RuntimeException.class))
         : new DefaultAirbyteStreamFactory(mdcScope);
   }
 
