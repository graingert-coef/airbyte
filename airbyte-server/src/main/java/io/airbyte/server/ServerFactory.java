--- conflicted
+++ resolved
@@ -26,11 +26,8 @@
 import io.airbyte.server.apis.JobsApiController;
 import io.airbyte.server.apis.LogsApiController;
 import io.airbyte.server.apis.NotificationsApiController;
-<<<<<<< HEAD
+import io.airbyte.server.apis.OpenapiApiController;
 import io.airbyte.server.apis.OperationApiController;
-=======
-import io.airbyte.server.apis.OpenapiApiController;
->>>>>>> c01b81bd
 import io.airbyte.server.apis.binders.AttemptApiBinder;
 import io.airbyte.server.apis.binders.ConnectionApiBinder;
 import io.airbyte.server.apis.binders.DbMigrationBinder;
@@ -42,11 +39,8 @@
 import io.airbyte.server.apis.binders.JobsApiBinder;
 import io.airbyte.server.apis.binders.LogsApiBinder;
 import io.airbyte.server.apis.binders.NotificationApiBinder;
-<<<<<<< HEAD
+import io.airbyte.server.apis.binders.OpenapiApiBinder;
 import io.airbyte.server.apis.binders.OperationApiBinder;
-=======
-import io.airbyte.server.apis.binders.OpenapiApiBinder;
->>>>>>> c01b81bd
 import io.airbyte.server.apis.binders.SourceOauthApiBinder;
 import io.airbyte.server.apis.factories.AttemptApiFactory;
 import io.airbyte.server.apis.factories.ConnectionApiFactory;
@@ -59,11 +53,8 @@
 import io.airbyte.server.apis.factories.JobsApiFactory;
 import io.airbyte.server.apis.factories.LogsApiFactory;
 import io.airbyte.server.apis.factories.NotificationsApiFactory;
-<<<<<<< HEAD
+import io.airbyte.server.apis.factories.OpenapiApiFactory;
 import io.airbyte.server.apis.factories.OperationApiFactory;
-=======
-import io.airbyte.server.apis.factories.OpenapiApiFactory;
->>>>>>> c01b81bd
 import io.airbyte.server.apis.factories.SourceOauthApiFactory;
 import io.airbyte.server.handlers.AttemptHandler;
 import io.airbyte.server.handlers.ConnectionsHandler;
@@ -202,11 +193,9 @@
 
       NotificationsApiFactory.setValues(workspacesHandler);
 
-<<<<<<< HEAD
       OperationApiFactory.setValues(operationsHandler);
-=======
+
       OpenapiApiFactory.setValues(openApiConfigHandler);
->>>>>>> c01b81bd
 
       // server configurations
       final Set<Class<?>> componentClasses = Set.of(
@@ -222,11 +211,8 @@
           JobsApiController.class,
           LogsApiController.class,
           NotificationsApiController.class,
-<<<<<<< HEAD
+          OpenapiApiController.class,
           OperationApiController.class,
-=======
-          OpenapiApiController.class,
->>>>>>> c01b81bd
           SourceOauthApiFactory.class);
 
       final Set<Object> components = Set.of(
@@ -243,11 +229,8 @@
           new JobsApiBinder(),
           new LogsApiBinder(),
           new NotificationApiBinder(),
-<<<<<<< HEAD
+          new OpenapiApiBinder(),
           new OperationApiBinder(),
-=======
-          new OpenapiApiBinder(),
->>>>>>> c01b81bd
           new SourceOauthApiBinder());
 
       // construct server
