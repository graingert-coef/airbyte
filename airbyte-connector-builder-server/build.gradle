--- conflicted
+++ resolved
@@ -42,7 +42,6 @@
 }
 
 project.build.dependsOn(generateOpenApiPythonServer)
-<<<<<<< HEAD
 
 task prepareBuild(type: Copy) {
     from layout.projectDirectory.file("setup.py")
@@ -56,7 +55,4 @@
 tasks.named("buildDockerImage") {
     dependsOn prepareBuild
     dependsOn copyDocker
-}
-=======
-    
->>>>>>> 030bcdbf
+}