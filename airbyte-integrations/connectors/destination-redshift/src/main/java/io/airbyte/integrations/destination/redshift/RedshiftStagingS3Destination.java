/*
 * Copyright (c) 2023 Airbyte, Inc., all rights reserved.
 */

package io.airbyte.integrations.destination.redshift;

import static io.airbyte.integrations.base.errors.messages.ErrorMessage.getErrorMessage;
import static io.airbyte.integrations.destination.redshift.RedshiftInsertDestination.SSL_JDBC_PARAMETERS;
import static io.airbyte.integrations.destination.redshift.RedshiftInsertDestination.getJdbcConfig;
import static io.airbyte.integrations.destination.redshift.constants.RedshiftDestinationConstants.UPLOADING_METHOD;
import static io.airbyte.integrations.destination.redshift.util.RedshiftUtil.findS3Options;
import static io.airbyte.integrations.destination.s3.S3DestinationConfig.getS3DestinationConfig;

import com.fasterxml.jackson.databind.JsonNode;
import com.google.common.annotations.VisibleForTesting;
import io.airbyte.commons.exceptions.ConnectionErrorException;
import io.airbyte.commons.json.Jsons;
import io.airbyte.db.factory.DataSourceFactory;
import io.airbyte.db.jdbc.DefaultJdbcDatabase;
import io.airbyte.db.jdbc.JdbcDatabase;
import io.airbyte.db.jdbc.JdbcUtils;
import io.airbyte.integrations.base.AirbyteMessageConsumer;
import io.airbyte.integrations.base.AirbyteTraceMessageUtility;
import io.airbyte.integrations.base.Destination;
import io.airbyte.integrations.base.SerializedAirbyteMessageConsumer;
import io.airbyte.integrations.base.destination.typing_deduping.NoopTyperDeduper;
import io.airbyte.integrations.base.destination.typing_deduping.TypeAndDedupeOperationValve;
import io.airbyte.integrations.base.ssh.SshWrappedDestination;
import io.airbyte.integrations.destination.NamingConventionTransformer;
import io.airbyte.integrations.destination.jdbc.AbstractJdbcDestination;
import io.airbyte.integrations.destination.record_buffer.FileBuffer;
import io.airbyte.integrations.destination.redshift.operations.RedshiftS3StagingSqlOperations;
import io.airbyte.integrations.destination.redshift.operations.RedshiftSqlOperations;
import io.airbyte.integrations.destination.s3.AesCbcEnvelopeEncryption;
import io.airbyte.integrations.destination.s3.AesCbcEnvelopeEncryption.KeyType;
import io.airbyte.integrations.destination.s3.EncryptionConfig;
import io.airbyte.integrations.destination.s3.NoEncryption;
import io.airbyte.integrations.destination.s3.S3BaseChecks;
import io.airbyte.integrations.destination.s3.S3DestinationConfig;
import io.airbyte.integrations.destination.s3.S3StorageOperations;
import io.airbyte.integrations.destination.staging.StagingConsumerFactory;
import io.airbyte.protocol.models.v0.AirbyteConnectionStatus;
import io.airbyte.protocol.models.v0.AirbyteConnectionStatus.Status;
import io.airbyte.protocol.models.v0.AirbyteMessage;
import io.airbyte.protocol.models.v0.ConfiguredAirbyteCatalog;
import java.util.Map;
import java.util.function.Consumer;
import javax.sql.DataSource;
import org.apache.commons.lang3.NotImplementedException;
import org.slf4j.Logger;
import org.slf4j.LoggerFactory;

public class RedshiftStagingS3Destination extends AbstractJdbcDestination implements Destination {

  private static final Logger LOGGER = LoggerFactory.getLogger(RedshiftStagingS3Destination.class);

  public static Destination sshWrappedDestination() {
    return new SshWrappedDestination(new RedshiftStagingS3Destination(), JdbcUtils.HOST_LIST_KEY, JdbcUtils.PORT_LIST_KEY);
  }

  public RedshiftStagingS3Destination() {
    super(RedshiftInsertDestination.DRIVER_CLASS, new RedshiftSQLNameTransformer(), new RedshiftSqlOperations());
  }

  private boolean isEphemeralKeysAndPurgingStagingData(final JsonNode config, final EncryptionConfig encryptionConfig) {
    return !isPurgeStagingData(config) && encryptionConfig instanceof final AesCbcEnvelopeEncryption c && c.keyType() == KeyType.EPHEMERAL;
  }

  @Override
  public AirbyteConnectionStatus check(final JsonNode config) {
    final S3DestinationConfig s3Config = getS3DestinationConfig(findS3Options(config));
    final EncryptionConfig encryptionConfig =
        config.has(UPLOADING_METHOD) ? EncryptionConfig.fromJson(config.get(UPLOADING_METHOD).get(JdbcUtils.ENCRYPTION_KEY)) : new NoEncryption();
    if (isEphemeralKeysAndPurgingStagingData(config, encryptionConfig)) {
      return new AirbyteConnectionStatus()
          .withStatus(Status.FAILED)
          .withMessage(
              "You cannot use ephemeral keys and disable purging your staging data. This would produce S3 objects that you cannot decrypt.");
    }
    S3BaseChecks.attemptS3WriteAndDelete(new S3StorageOperations(new RedshiftSQLNameTransformer(), s3Config.getS3Client(), s3Config), s3Config,
        s3Config.getBucketPath());

    final NamingConventionTransformer nameTransformer = getNamingResolver();
    final RedshiftS3StagingSqlOperations redshiftS3StagingSqlOperations =
        new RedshiftS3StagingSqlOperations(nameTransformer, s3Config.getS3Client(), s3Config, encryptionConfig);
    final DataSource dataSource = getDataSource(config);
    try {
      final JdbcDatabase database = new DefaultJdbcDatabase(dataSource);
      final String outputSchema = super.getNamingResolver().getIdentifier(config.get(JdbcUtils.SCHEMA_KEY).asText());
      attemptSQLCreateAndDropTableOperations(outputSchema, database, nameTransformer, redshiftS3StagingSqlOperations);
      return new AirbyteConnectionStatus().withStatus(AirbyteConnectionStatus.Status.SUCCEEDED);
    } catch (final ConnectionErrorException e) {
      final String message = getErrorMessage(e.getStateCode(), e.getErrorCode(), e.getExceptionMessage(), e);
      AirbyteTraceMessageUtility.emitConfigErrorTrace(e, message);
      return new AirbyteConnectionStatus()
          .withStatus(AirbyteConnectionStatus.Status.FAILED)
          .withMessage(message);
    } catch (final Exception e) {
      LOGGER.error("Exception while checking connection: ", e);
      return new AirbyteConnectionStatus()
          .withStatus(AirbyteConnectionStatus.Status.FAILED)
          .withMessage("Could not connect with provided configuration. \n" + e.getMessage());
    } finally {
      try {
        DataSourceFactory.close(dataSource);
      } catch (final Exception e) {
        LOGGER.warn("Unable to close data source.", e);
      }
    }
  }

  @Override
  public DataSource getDataSource(final JsonNode config) {
    final var jdbcConfig = getJdbcConfig(config);
    return DataSourceFactory.create(
        jdbcConfig.get(JdbcUtils.USERNAME_KEY).asText(),
        jdbcConfig.has(JdbcUtils.PASSWORD_KEY) ? jdbcConfig.get(JdbcUtils.PASSWORD_KEY).asText() : null,
        RedshiftInsertDestination.DRIVER_CLASS,
        jdbcConfig.get(JdbcUtils.JDBC_URL_KEY).asText(),
        SSL_JDBC_PARAMETERS);
  }

  @Override
  protected NamingConventionTransformer getNamingResolver() {
    return new RedshiftSQLNameTransformer();
  }

  @Override
  protected Map<String, String> getDefaultConnectionProperties(final JsonNode config) {
    return SSL_JDBC_PARAMETERS;
  }

  // this is a no op since we override getDatabase.
  @Override
  public JsonNode toJdbcConfig(final JsonNode config) {
    return Jsons.emptyObject();
  }

  @Override
  @Deprecated
  public AirbyteMessageConsumer getConsumer(final JsonNode config,
                                            final ConfiguredAirbyteCatalog catalog,
                                            final Consumer<AirbyteMessage> outputRecordCollector) {
    throw new NotImplementedException("Should use the getSerializedMessageConsumer instead");
  }

  @Override
<<<<<<< HEAD
  public SerializedAirbyteMessageConsumer getSerializedMessageConsumer(final JsonNode config, final ConfiguredAirbyteCatalog catalog, final Consumer<AirbyteMessage> outputRecordCollector) throws Exception {
=======
  public SerializedAirbyteMessageConsumer getSerializedMessageConsumer(JsonNode config,
                                                                       ConfiguredAirbyteCatalog catalog,
                                                                       Consumer<AirbyteMessage> outputRecordCollector)
      throws Exception {
>>>>>>> c54ec9d9
    final EncryptionConfig encryptionConfig =
        config.has(UPLOADING_METHOD) ? EncryptionConfig.fromJson(config.get(UPLOADING_METHOD).get(JdbcUtils.ENCRYPTION_KEY)) : new NoEncryption();
    final JsonNode s3Options = findS3Options(config);
    final S3DestinationConfig s3Config = getS3DestinationConfig(s3Options);
    final int numberOfFileBuffers = getNumberOfFileBuffers(s3Options);
    if (numberOfFileBuffers > FileBuffer.SOFT_CAP_CONCURRENT_STREAM_IN_BUFFER) {
      LOGGER.warn("""
                  Increasing the number of file buffers past {} can lead to increased performance but
                  leads to increased memory usage. If the number of file buffers exceeds the number
                  of streams {} this will create more buffers than necessary, leading to nonexistent gains
                  """, FileBuffer.SOFT_CAP_CONCURRENT_STREAM_IN_BUFFER, catalog.getStreams().size());
    }

    return new StagingConsumerFactory().createAsync(
        outputRecordCollector,
        getDatabase(getDataSource(config)),
        new RedshiftS3StagingSqlOperations(getNamingResolver(), s3Config.getS3Client(), s3Config, encryptionConfig),
        getNamingResolver(),
        config,
        catalog,
        isPurgeStagingData(s3Options),
        new TypeAndDedupeOperationValve(),
        new NoopTyperDeduper(),
        // The parsedcatalog is only used in v2 mode, so just pass null for now
        null,
        // Overwriting null namespace with null is perfectly safe
        null,
        // still using v1 table format
        false);
  }

  /**
   * Retrieves user configured file buffer amount so as long it doesn't exceed the maximum number of
   * file buffers and sets the minimum number to the default
   *
   * NOTE: If Out Of Memory Exceptions (OOME) occur, this can be a likely cause as this hard limit has
   * not been thoroughly load tested across all instance sizes
   *
   * @param config user configurations
   * @return number of file buffers if configured otherwise default
   */
  @VisibleForTesting
  public int getNumberOfFileBuffers(final JsonNode config) {
    int numOfFileBuffers = FileBuffer.DEFAULT_MAX_CONCURRENT_STREAM_IN_BUFFER;
    if (config.has(FileBuffer.FILE_BUFFER_COUNT_KEY)) {
      numOfFileBuffers = Math.min(config.get(FileBuffer.FILE_BUFFER_COUNT_KEY).asInt(), FileBuffer.MAX_CONCURRENT_STREAM_IN_BUFFER);
    }
    // Only allows for values 10 <= numOfFileBuffers <= 50
    return Math.max(numOfFileBuffers, FileBuffer.DEFAULT_MAX_CONCURRENT_STREAM_IN_BUFFER);
  }

  private boolean isPurgeStagingData(final JsonNode config) {
    return !config.has("purge_staging_data") || config.get("purge_staging_data").asBoolean();
  }

}<|MERGE_RESOLUTION|>--- conflicted
+++ resolved
@@ -145,14 +145,10 @@
   }
 
   @Override
-<<<<<<< HEAD
-  public SerializedAirbyteMessageConsumer getSerializedMessageConsumer(final JsonNode config, final ConfiguredAirbyteCatalog catalog, final Consumer<AirbyteMessage> outputRecordCollector) throws Exception {
-=======
   public SerializedAirbyteMessageConsumer getSerializedMessageConsumer(JsonNode config,
                                                                        ConfiguredAirbyteCatalog catalog,
                                                                        Consumer<AirbyteMessage> outputRecordCollector)
       throws Exception {
->>>>>>> c54ec9d9
     final EncryptionConfig encryptionConfig =
         config.has(UPLOADING_METHOD) ? EncryptionConfig.fromJson(config.get(UPLOADING_METHOD).get(JdbcUtils.ENCRYPTION_KEY)) : new NoEncryption();
     final JsonNode s3Options = findS3Options(config);
