{
  "type": "object",
  "additionalProperties": true,
  "properties": {
    "advertiser_id": {
      "type": ["null", "integer"]
    },
    "adgroup_id": {
      "type": ["null", "integer"]
    },
    "campaign_id": {
      "type": ["null", "integer"]
    },
    "ad_id": {
      "type": ["null", "integer"]
    },
    "stat_time_day": {
      "type": ["null", "string"],
      "format": "date-time",
      "airbyte_type": "timestamp_without_timezone"
    },
    "stat_time_hour": {
      "type": ["null", "string"],
      "format": "date-time",
      "airbyte_type": "timestamp_without_timezone"
<<<<<<< HEAD
=======
    },
    "country_code": {
      "type": ["null", "string"]
    },
    "platform": {
      "type": ["null", "string"]
    },
    "gender": {
      "type": ["null", "string"]
    },
    "age": {
      "type": ["null", "string"]
>>>>>>> b28efbf9
    },
    "metrics": {
      "type": ["null", "object"],
      "properties": {
        "campaign_name": {
          "type": ["null", "string"]
        },
        "campaign_id": {
          "type": ["null", "integer"]
        },
        "adgroup_name": {
          "type": ["null", "string"]
        },
        "placement_type": {
          "type": ["null", "string"]
        },
        "adgroup_id": {
          "type": ["null", "integer"]
        },
        "ad_name": {
          "type": ["null", "string"]
        },
        "ad_text": {
          "type": ["null", "string"]
        },
        "tt_app_id": {
          "type": ["null", "string"]
        },
        "tt_app_name": {
          "type": ["null", "string"]
        },
        "mobile_app_id": {
          "type": ["null", "string"]
        },
        "promotion_type": {
          "type": ["null", "string"]
        },
        "dpa_target_audience_type": {
          "type": ["null", "string"]
        },
        "spend": {
          "type": ["null", "string"]
        },
        "cpc": {
          "type": ["null", "string"]
        },
        "cpm": {
          "type": ["null", "string"]
        },
        "impressions": {
          "type": ["null", "string"]
        },
        "clicks": {
          "type": ["null", "string"]
        },
        "ctr": {
          "type": ["null", "string"]
        },
        "reach": {
          "type": ["null", "string"]
        },
        "cost_per_1000_reached": {
          "type": ["null", "string"]
        },
        "conversion": {
          "type": ["null", "string"]
        },
        "cost_per_conversion": {
          "type": ["null", "string"]
        },
        "conversion_rate": {
          "type": ["null", "string"]
        },
        "real_time_conversion": {
          "type": ["null", "string"]
        },
        "real_time_cost_per_conversion": {
          "type": ["null", "string"]
        },
        "real_time_conversion_rate": {
          "type": ["null", "string"]
        },
        "result": {
          "type": ["null", "string"]
        },
        "cost_per_result": {
          "type": ["null", "string"]
        },
        "result_rate": {
          "type": ["null", "string"]
        },
        "real_time_result": {
          "type": ["null", "string"]
        },
        "real_time_cost_per_result": {
          "type": ["null", "string"]
        },
        "real_time_result_rate": {
          "type": ["null", "string"]
        }
      }
    },
    "dimensions": {
      "type": ["null", "object"],
      "properties": {
        "stat_time_day": {
          "type": ["null", "string"],
          "format": "date-time"
        },
        "stat_time_hour": {
          "type": ["null", "string"],
          "format": "date-time"
        },
        "country_code": {
          "type": ["null", "string"]
        },
        "campaign_id": {
          "type": ["null", "integer"]
        },
        "adgroup_id": {
          "type": ["null", "integer"]
        },
        "ad_id": {
          "type": ["null", "integer"]
        },
        "advertiser_id": {
          "type": ["null", "integer"]
        },
        "gender": {
          "type": ["null", "string"]
        },
        "age": {
          "type": ["null", "string"]
        },
        "ac": {
          "type": ["null", "string"]
        },
        "language": {
          "type": ["null", "string"]
        },
        "platform": {
          "type": ["null", "string"]
        },
        "interest_category": {
          "type": ["null", "string"]
        },
        "placement": {
          "type": ["null", "string"]
        }
      }
    }
  }
}<|MERGE_RESOLUTION|>--- conflicted
+++ resolved
@@ -23,8 +23,6 @@
       "type": ["null", "string"],
       "format": "date-time",
       "airbyte_type": "timestamp_without_timezone"
-<<<<<<< HEAD
-=======
     },
     "country_code": {
       "type": ["null", "string"]
@@ -37,7 +35,6 @@
     },
     "age": {
       "type": ["null", "string"]
->>>>>>> b28efbf9
     },
     "metrics": {
       "type": ["null", "object"],
