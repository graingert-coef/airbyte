--- conflicted
+++ resolved
@@ -213,12 +213,6 @@
   protected void logPreSyncDebugData(final JdbcDatabase database, final ConfiguredAirbyteCatalog catalog)
       throws SQLException {
     super.logPreSyncDebugData(database, catalog);
-<<<<<<< HEAD
-    this.xminStatus = PostgresQueryUtils.getXminStatus(database);
-    LOGGER.info(String.format("Xmin Status : {Number of wraparounds: %s, Xmin Transaction Value: %s, Xmin Raw Value: %s",
-        xminStatus.getNumWraparound(), xminStatus.getXminXidValue(), xminStatus.getXminRawValue()));
-
-=======
     for (final ConfiguredAirbyteStream stream : catalog.getStreams()) {
       final String streamName = stream.getStream().getName();
       final String schemaName = stream.getStream().getNamespace();
@@ -236,8 +230,12 @@
       }
       indexInfo.close();
     }
-    PostgresQueryUtils.logXminStatus(database);
->>>>>>> 27c408e7
+    
+    // Log the xmin status
+    this.xminStatus = PostgresQueryUtils.getXminStatus(database);
+    LOGGER.info(String.format("Xmin Status : {Number of wraparounds: %s, Xmin Transaction Value: %s, Xmin Raw Value: %s",
+        xminStatus.getNumWraparound(), xminStatus.getXminXidValue(), xminStatus.getXminRawValue()));
+
   }
 
   @Override
