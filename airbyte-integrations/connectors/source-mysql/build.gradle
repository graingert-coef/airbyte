--- conflicted
+++ resolved
@@ -7,11 +7,7 @@
 }
 
 airbyteJavaConnector {
-<<<<<<< HEAD
-    cdkVersionRequired = '0.7.1'
-=======
     cdkVersionRequired = '0.7.7'
->>>>>>> 4feef2e5
     features = ['db-sources']
     useLocalCdk = false
 }
