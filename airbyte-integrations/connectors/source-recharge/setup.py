--- conflicted
+++ resolved
@@ -10,15 +10,9 @@
 ]
 
 TEST_REQUIREMENTS = [
-<<<<<<< HEAD
-    "pytest~=6.2",
-    "pytest-mock~=3.6.1",
-    "connector-acceptance-test",
-=======
     "pytest-mock~=3.6.1",
     "pytest~=6.1",
     "requests-mock",
->>>>>>> 4584f1c8
 ]
 
 setup(
